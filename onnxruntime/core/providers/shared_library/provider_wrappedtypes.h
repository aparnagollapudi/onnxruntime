--- conflicted
+++ resolved
@@ -704,13 +704,9 @@
   T* Output(int index);
 
   Tensor* Output(int index, const TensorShape& shape) { return g_host->OpKernelContext__Output(this, index, shape); }
-<<<<<<< HEAD
-  SparseTensor* OutputSparse(int index, const TensorShape& shape) { return g_host->OpKernelContext__OutputSparse(this, index, shape); }
-=======
 #if !defined(DISABLE_SPARSE_TENSORS)
   SparseTensor* OutputSparse(int index, const TensorShape& shape) { return g_host->OpKernelContext__OutputSparse(this, index, shape); }
 #endif
->>>>>>> 267fb898
   int OutputCount() const { return g_host->OpKernelContext__OutputCount(this); }
 
   Status GetTempSpaceAllocator(AllocatorPtr* output) const { return g_host->OpKernelContext__GetTempSpaceAllocator(this, output); }
