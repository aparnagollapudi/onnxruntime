--- conflicted
+++ resolved
@@ -1,18 +1,10 @@
-<<<<<<< HEAD
-﻿using System.Reflection;
-using System.Threading.Tasks;
-using Android.App;
-using Android.OS;
-using Microsoft.ML.OnnxRuntime.Tests.Helpers;
-=======
-﻿using System;
+using System;
 using System.Reflection;
 using System.Threading.Tasks;
 using Android.App;
 using Android.OS;
 using Java.Interop;
 using Microsoft.ML.OnnxRuntime.Tests.Devices;
->>>>>>> 156fe6e6
 using Xunit.Runners;
 using Xunit.Runners.UI;
 using Xunit.Sdk;
@@ -28,11 +20,7 @@
         {
             AddExecutionAssembly(typeof(ExtensibilityPointFactory).Assembly);
             AddTestAssembly(Assembly.GetExecutingAssembly());
-<<<<<<< HEAD
-            ResultChannel = new OnnxRuntimeResultChannel();
-=======
             ResultChannel = _resultChannel;
->>>>>>> 156fe6e6
 
             base.OnCreate(bundle);
         }
