--- conflicted
+++ resolved
@@ -660,13 +660,10 @@
             "ON" if args.use_armnn else "OFF"),
         "-Donnxruntime_ARMNN_RELU_USE_CPU=" + (
             "OFF" if args.armnn_relu else "ON"),
-<<<<<<< HEAD
         "-Donnxruntime_USE_LIBTORCH=" + (
             "ON" if args.use_libtorch else "OFF"),
-=======
         "-Donnxruntime_ARMNN_BN_USE_CPU=" + (
             "OFF" if args.armnn_bn else "ON"),
->>>>>>> 623dd53e
         # Training related flags
         "-Donnxruntime_ENABLE_NVTX_PROFILE=" + (
             "ON" if args.enable_nvtx_profile else "OFF"),
