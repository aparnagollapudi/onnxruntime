// Copyright (c) Microsoft Corporation. All rights reserved.
// Licensed under the MIT License.

#include "torch_custom_function_kernel.h"
#include "core/language_interop_ops/pyop/pyop_lib_proxy.h"
#include "core/torch_custom_function/torch_custom_function_register.h"
#include <thread>

namespace onnxruntime {
namespace cuda {

ONNX_OPERATOR_KERNEL_EX(
    PythonOp,
    kMSDomain,
    1,
    kCudaExecutionProvider,
    KernelDefBuilder()
        .OutputMemoryType<OrtMemTypeCPUOutput>(0)
        .TypeConstraint("T", DataTypeImpl::AllTensorAndSequenceTensorTypes())
        .TypeConstraint("TInt64", DataTypeImpl::GetTensorType<int64_t>()),
    PythonOp);

ONNX_OPERATOR_KERNEL_EX(
    PythonOpGrad,
    kMSDomain,
    1,
    kCudaExecutionProvider,
    KernelDefBuilder()
        .InputMemoryType<OrtMemTypeCPUInput>(0)
        .TypeConstraint("T", DataTypeImpl::AllTensorAndSequenceTensorTypes())
        .TypeConstraint("TInt64", DataTypeImpl::GetTensorType<int64_t>()),
    PythonOpGrad);

Status PythonOp::ComputeInternal(OpKernelContext* context) const {
  std::cout << std::this_thread::get_id() <<" std::this_thread::get_id() in CUDA PythonOp::Compute is : " << std::endl;
  CUDA_RETURN_IF_ERROR(cudaDeviceSynchronize());
  ORT_ENFORCE(context);
  auto* ctx_internal = reinterpret_cast<onnxruntime::OpKernelContextInternal*>(context);
  ORT_ENFORCE(nullptr != context);
  auto inputs_count = (size_t)ctx_internal->InputCount();
  auto outputs_count = (size_t)ctx_internal->OutputCount();
  std::vector<OrtValue*> inputs;
  std::vector<void*> outputs;

  for (size_t i = 0; i < inputs_count; ++i) {
    inputs.push_back(const_cast<OrtValue*>(ctx_internal->GetInputMLValue(i)));
  }

<<<<<<< HEAD
=======
  auto log_func = [&](const char* msg) {
    std::cout <<std::this_thread::get_id() << "InvokePythonAutoGradFunc logging:" << msg << std::endl;
    //LOGS_DEFAULT(WARNING) << msg << std::endl;
  };

>>>>>>> 99037e30
  std::vector<void*> const_args;
  std::vector<int64_t> const_arg_positions;

  for (size_t i = 0; i < input_int_scalars_.size(); ++i) {
    const_arg_positions.emplace_back(input_int_scalar_positions_.at(i));
    const_args.emplace_back(Py_BuildValue("L", static_cast<long long>(input_int_scalars_.at(i))));
  }

  for (size_t i = 0; i < input_float_scalars_.size(); ++i) {
    const_arg_positions.emplace_back(input_float_scalar_positions_.at(i));
    const_args.emplace_back(Py_BuildValue("f", input_float_scalars_.at(i)));
  }

  for (size_t i = 0; i < input_int_tuple_begins_.size(); ++i) {
    // Process i-th tuple.
    // Starting index of i-th tuple in the concatenation buffer.
    const size_t begin = input_int_tuple_begins_.at(i);
    // Endding (exclusive) index of i-th tuple in the concatenation buffer.
    const size_t end = (i + 1 == input_int_tuple_begins_.size()) ? input_int_tuples_.size() : input_int_tuple_begins_.at(i + 1);
    PyObject* tuple = PyTuple_New(end - begin);
    for (size_t j = begin; j < end; ++j) {
      PyObject* item = Py_BuildValue("L", input_int_tuples_.at(j));
      PyTuple_SetItem(tuple, j - begin, item);
    }
    const_arg_positions.emplace_back(input_int_tuple_positions_.at(i));
    const_args.emplace_back(tuple);
  }

  for (size_t i = 0; i < input_float_tuple_begins_.size(); ++i) {
    // Process i-th tuple.
    // Starting index of i-th tuple in the concatenation buffer.
    const size_t begin = input_float_tuple_begins_.at(i);
    // Endding (exclusive) index of i-th tuple in the concatenation buffer.
    const size_t end = (i + 1 == input_float_tuple_begins_.size()) ? input_float_tuples_.size() : input_float_tuple_begins_.at(i + 1);
    PyObject* tuple = PyTuple_New(end - begin);
    for (size_t j = begin; j < end; ++j) {
      PyObject* item = Py_BuildValue("f", input_float_tuples_.at(j));
      PyTuple_SetItem(tuple, j - begin, item);
    }
    const_arg_positions.emplace_back(input_float_tuple_positions_.at(i));
    const_args.emplace_back(tuple);
  }

  for (size_t i = 0; i < input_pointer_scalars_.size(); ++i) {
    const_arg_positions.emplace_back(input_pointer_scalar_positions_.at(i));
    PyObject* ptr = reinterpret_cast<PyObject*>(input_pointer_scalars_.at(i));
    std::cout << std::this_thread::get_id() <<" [torch_custom_function_kernel.cc] const_ptr: " << ptr << std::endl;
    PyObject_Print(ptr, stdout, 0);
    std::cout << std::endl;
    const_args.emplace_back(ptr);
  }

  // occupied[i] being true means the i-th input argument
  // to Python function has been set.
  std::vector<bool> occupied(inputs.size() + const_args.size(), false);

  // We know all non-tensors were set above, so let's catch up.
  for (const auto pos : const_arg_positions) {
    occupied.at(pos) = true;
  }

  // arg_positions[i] is the position index for the i-th tensor input.
  std::vector<int64_t> arg_positions;
  // Search for empty slots for tensors.
  // The i-th empty slot is assigned the i-th input tensor.
  for (size_t i = 0; i < occupied.size(); ++i) {
    if (occupied.at(i)) {
      continue;
    }
    // Find an empty slot whose position index is i.
    arg_positions.push_back(i);
  }

  std::string err;
  auto state = PyOpLibProxy::GetInstance().GetGil();
<<<<<<< HEAD

  void* callback = onnxruntime::python::OrtTorchFunctionPool::GetInstance().GetForwardCore(name_);
  PyOpLibProxy::GetInstance().Forward(callback, inputs, arg_positions, const_args, const_arg_positions, outputs);

  PyOpLibProxy::GetInstance()
      .PutGil(state);
  std::cout << "InvokePythonAutoGradFunc complete, waiting for complete" << std::endl;
=======
  ORT_ENFORCE(PyOpLibProxy::GetInstance().InvokePythonAutoGradFunc(instance_, "compute", inputs, arg_positions, outputs,
                                                                   log_func, const_args, const_arg_positions),
              PyOpLibProxy::GetInstance().GetLastErrorMessage(err));  //ORT_ENFORCE
  PyOpLibProxy::GetInstance().PutGil(state);
  std::cout << std::this_thread::get_id() <<" InvokePythonAutoGradFunc complete, waiting for complete" << std::endl;
>>>>>>> 99037e30
  CUDA_RETURN_IF_ERROR(cudaDeviceSynchronize());
  // We had the assumption:
  // The 1st output is context index of auto grad function.
  // The 2nd output is address of OrtValue we got from Python script run.
  PyObject* ctx_addr = reinterpret_cast<PyObject*>(outputs[0]);
  ORT_ENFORCE(ctx_addr, "Context object pointer should not be null");
  int64_t ctx_index = onnxruntime::python::OrtTorchFunctionPool::GetInstance().RegisterContext(ctx_addr);

  std::cout << std::this_thread::get_id() <<" [torch_kernel.cc] ctx of " << Node().Name() << ": " << ctx_addr << ", refcnt: " << static_cast<size_t>(Py_REFCNT(ctx_addr)) << std::endl;
  PyObject_Print(ctx_addr, stdout, 0);
  std::cout << std::endl;
  Py_INCREF(ctx_addr);

  std::cout << std::this_thread::get_id() <<" [torch_kernel.cc] ctx of " << Node().Name() << ": " << ctx_addr << ", refcnt: " << static_cast<size_t>(Py_REFCNT(ctx_addr)) << std::endl;
  PyObject_Print(ctx_addr, stdout, 0);
  std::cout << std::endl;

  Tensor* first_output_tensor = context->Output(0, {1});
  ORT_ENFORCE(first_output_tensor != nullptr, "first_output_tensor should not be null.");
  int64_t* step_data_new = first_output_tensor->template MutableData<int64_t>();
  *step_data_new = ctx_index;

  std::cout << std::this_thread::get_id() <<" [torch_kernel.cc] " << Node().Name() << " ctx_ptr " << ctx_addr << std::endl;
  for (size_t index = 1; index < outputs_count; ++index) {
    std::cout << "PythonOp::ComputeInternal index: " << index << std::endl;
    void* forward_ret_ortvalue_addr = outputs.at(index);
    // OrtValue is not release til now because we keep the values in Python side until the Python class instance is destoyed.
    // If we don't want Python do the lifecycle guarantee, we need consider PY_INCRE here as well, but be careful, need
    // operate on PyObject, directly operating on OrtValue will bring unexpected results.
    auto* forward_ret_ortvalue_ptr = reinterpret_cast<OrtValue*>(forward_ret_ortvalue_addr);
    ORT_ENFORCE(forward_ret_ortvalue_ptr != nullptr, "forward_ret_ortvalue_ptr should not be null");

    Tensor* t = forward_ret_ortvalue_ptr->GetMutable<Tensor>();
    const auto& input_shape = t->Shape();
    const auto num_dim = input_shape.NumDimensions();
    std::cout << std::this_thread::get_id() <<" ortvalue addr:" << forward_ret_ortvalue_ptr << ", tenosr addr: " << t
              << ", tensor->MutableDataRaw() addr :" << reinterpret_cast<int64_t>(t->MutableDataRaw())
              << ", num_dim: " << num_dim << std::endl;

    for (size_t i = 0; i < num_dim; ++i) {
      std::cout << "CUDA PythonOp::Compute shape : " << input_shape.GetDims()[i] << std::endl;
    }

    ORT_RETURN_IF_ERROR(ctx_internal->SetOutputMLValue(index, *forward_ret_ortvalue_ptr));
  }

  std::cout << std::this_thread::get_id() <<" std::this_thread::get_id() in CUDA PythonOp::Compute done : " << std::this_thread::get_id() << std::endl;
  return Status::OK();
}

Status PythonOpGrad::ComputeInternal(OpKernelContext* context) const {
  std::cout << std::this_thread::get_id() << "std::this_thread::get_id() in CUDA PythonOpGrad::Compute is" << std::endl;
  CUDA_RETURN_IF_ERROR(cudaDeviceSynchronize());
  ORT_ENFORCE(context);

  auto* ctx_internal = reinterpret_cast<onnxruntime::OpKernelContextInternal*>(context);
  ORT_ENFORCE(nullptr != context);
  auto inputs_count = (size_t)ctx_internal->InputCount();
  auto outputs_count = (size_t)ctx_internal->OutputCount();
  std::vector<OrtValue*> inputs;
  std::vector<void*> outputs;

  const Tensor* first_output_tensor = context->Input<Tensor>(0);
  ORT_ENFORCE(first_output_tensor != nullptr, "first_output_tensor should not be null.");
  const int64_t* context_index_ptr = first_output_tensor->template Data<int64_t>();
  PyObject* ctx_ptr = onnxruntime::python::OrtTorchFunctionPool::GetInstance().GetContext(*context_index_ptr);

  for (size_t i = 1; i < inputs_count; ++i) {
    inputs.push_back(const_cast<OrtValue*>(ctx_internal->GetInputMLValue(i)));
  }

<<<<<<< HEAD
  std::cout << "context_address_value_ptr got within PythonOpGrad::Compute:" << reinterpret_cast<void*>(ctx_ptr) << std::endl;
  //int64_t ctx_index = onnxruntime::python::OrtTorchFunctionPool::GetInstance().RegisterContext(ctx_addr);
=======
  auto log_func = [&](const char* msg) {
    std::cout << std::this_thread::get_id() <<" InvokePythonAutoGradFunc logging:" << msg << std::endl;
    //LOGS_DEFAULT(WARNING) << msg << std::endl;
  };

  std::cout << std::this_thread::get_id() <<" context_address_value_ptr got within PythonOpGrad::Compute:" << reinterpret_cast<void*>(ctx_ptr) << std::endl;
>>>>>>> 99037e30

  std::vector<int64_t> arg_positions(inputs.size());
  for (int64_t i = 0; i < (int64_t)arg_positions.size(); ++i) {
    arg_positions.at(i) = i + 1;
  }

  std::vector<void*> const_args{ctx_ptr};
  std::vector<int64_t> const_arg_positions{0};
  std::cout << std::this_thread::get_id() <<" [torch_kernel.cc] ctx of " << Node().Name() << ": " << ctx_ptr << ", refcnt: " << static_cast<size_t>(Py_REFCNT(ctx_ptr)) << std::endl;
  PyObject_Print(ctx_ptr, stdout, 0);
  std::cout << std::this_thread::get_id() <<" (ctx_ptr == Py_None) is: " << (ctx_ptr == Py_None) << std::endl;

  std::string err;
  auto state = PyOpLibProxy::GetInstance().GetGil();

  void* callback = onnxruntime::python::OrtTorchFunctionPool::GetInstance().GetBackwardCore(name_);
  PyOpLibProxy::GetInstance().Backward(callback, inputs, arg_positions, const_args, const_arg_positions, outputs);

  PyOpLibProxy::GetInstance().PutGil(state);
  CUDA_RETURN_IF_ERROR(cudaDeviceSynchronize());

  outputs_count = outputs_count > outputs.size() ? outputs.size() : outputs_count;
  for (size_t index = 0; index < outputs_count; ++index) {
    void* backward_ret_ortvalue_addr = outputs[index];
    auto* backward_ret_ortvalue_ptr = reinterpret_cast<OrtValue*>(backward_ret_ortvalue_addr);
    ORT_ENFORCE(backward_ret_ortvalue_ptr != nullptr, index, "th output from Python should not be null.");

    Tensor* t = backward_ret_ortvalue_ptr->GetMutable<Tensor>();
    const auto& input_shape = t->Shape();
    const auto num_dim = input_shape.NumDimensions();
    std::cout << std::this_thread::get_id() <<" ortvalue addr:" << backward_ret_ortvalue_ptr << ", tenosr addr: " << t
              << ", tensor->MutableDataRaw() addr :" << reinterpret_cast<int64_t>(t->MutableDataRaw())
              << ", num_dim: " << num_dim << std::endl;

    for (size_t i = 0; i < num_dim; ++i) {
      std::cout << std::this_thread::get_id() <<" CUDA PythonOpGrad::Compute shape : " << input_shape.GetDims()[i] << std::endl;
    }
    ORT_RETURN_IF_ERROR(ctx_internal->SetOutputMLValue(index, *backward_ret_ortvalue_ptr));
  }

  // Looks when we enable this line, we will hit segementfault
  // Py_DECREF(ctx_ptr);

  std::cout << std::this_thread::get_id() <<" std::this_thread::get_id() in CUDA PythonOpGrad::Compute done : " << std::this_thread::get_id()  << "[torch_kernel.cc] ctx of " << Node().Name() << ": " << ctx_ptr << ", refcnt: " << static_cast<size_t>(Py_REFCNT(ctx_ptr)) << std::endl;
  CUDA_RETURN_IF_ERROR(cudaDeviceSynchronize());
  return Status::OK();
}

}  // namespace cuda
}  // namespace onnxruntime<|MERGE_RESOLUTION|>--- conflicted
+++ resolved
@@ -32,7 +32,7 @@
     PythonOpGrad);
 
 Status PythonOp::ComputeInternal(OpKernelContext* context) const {
-  std::cout << std::this_thread::get_id() <<" std::this_thread::get_id() in CUDA PythonOp::Compute is : " << std::endl;
+  std::cout << std::this_thread::get_id() << " std::this_thread::get_id() in CUDA PythonOp::Compute is : " << std::endl;
   CUDA_RETURN_IF_ERROR(cudaDeviceSynchronize());
   ORT_ENFORCE(context);
   auto* ctx_internal = reinterpret_cast<onnxruntime::OpKernelContextInternal*>(context);
@@ -46,14 +46,6 @@
     inputs.push_back(const_cast<OrtValue*>(ctx_internal->GetInputMLValue(i)));
   }
 
-<<<<<<< HEAD
-=======
-  auto log_func = [&](const char* msg) {
-    std::cout <<std::this_thread::get_id() << "InvokePythonAutoGradFunc logging:" << msg << std::endl;
-    //LOGS_DEFAULT(WARNING) << msg << std::endl;
-  };
-
->>>>>>> 99037e30
   std::vector<void*> const_args;
   std::vector<int64_t> const_arg_positions;
 
@@ -100,7 +92,7 @@
   for (size_t i = 0; i < input_pointer_scalars_.size(); ++i) {
     const_arg_positions.emplace_back(input_pointer_scalar_positions_.at(i));
     PyObject* ptr = reinterpret_cast<PyObject*>(input_pointer_scalars_.at(i));
-    std::cout << std::this_thread::get_id() <<" [torch_custom_function_kernel.cc] const_ptr: " << ptr << std::endl;
+    std::cout << std::this_thread::get_id() << " [torch_custom_function_kernel.cc] const_ptr: " << ptr << std::endl;
     PyObject_Print(ptr, stdout, 0);
     std::cout << std::endl;
     const_args.emplace_back(ptr);
@@ -129,21 +121,12 @@
 
   std::string err;
   auto state = PyOpLibProxy::GetInstance().GetGil();
-<<<<<<< HEAD
 
   void* callback = onnxruntime::python::OrtTorchFunctionPool::GetInstance().GetForwardCore(name_);
-  PyOpLibProxy::GetInstance().Forward(callback, inputs, arg_positions, const_args, const_arg_positions, outputs);
-
-  PyOpLibProxy::GetInstance()
-      .PutGil(state);
+  PyOpLibProxy::GetInstance().Forward(callback, input_tensor_requires_grads_, inputs, arg_positions, const_args, const_arg_positions, outputs);
+  PyOpLibProxy::GetInstance().PutGil(state);
+
   std::cout << "InvokePythonAutoGradFunc complete, waiting for complete" << std::endl;
-=======
-  ORT_ENFORCE(PyOpLibProxy::GetInstance().InvokePythonAutoGradFunc(instance_, "compute", inputs, arg_positions, outputs,
-                                                                   log_func, const_args, const_arg_positions),
-              PyOpLibProxy::GetInstance().GetLastErrorMessage(err));  //ORT_ENFORCE
-  PyOpLibProxy::GetInstance().PutGil(state);
-  std::cout << std::this_thread::get_id() <<" InvokePythonAutoGradFunc complete, waiting for complete" << std::endl;
->>>>>>> 99037e30
   CUDA_RETURN_IF_ERROR(cudaDeviceSynchronize());
   // We had the assumption:
   // The 1st output is context index of auto grad function.
@@ -152,12 +135,12 @@
   ORT_ENFORCE(ctx_addr, "Context object pointer should not be null");
   int64_t ctx_index = onnxruntime::python::OrtTorchFunctionPool::GetInstance().RegisterContext(ctx_addr);
 
-  std::cout << std::this_thread::get_id() <<" [torch_kernel.cc] ctx of " << Node().Name() << ": " << ctx_addr << ", refcnt: " << static_cast<size_t>(Py_REFCNT(ctx_addr)) << std::endl;
+  std::cout << std::this_thread::get_id() << " [torch_kernel.cc] ctx of " << Node().Name() << ": " << ctx_addr << ", refcnt: " << static_cast<size_t>(Py_REFCNT(ctx_addr)) << std::endl;
   PyObject_Print(ctx_addr, stdout, 0);
   std::cout << std::endl;
   Py_INCREF(ctx_addr);
 
-  std::cout << std::this_thread::get_id() <<" [torch_kernel.cc] ctx of " << Node().Name() << ": " << ctx_addr << ", refcnt: " << static_cast<size_t>(Py_REFCNT(ctx_addr)) << std::endl;
+  std::cout << std::this_thread::get_id() << " [torch_kernel.cc] ctx of " << Node().Name() << ": " << ctx_addr << ", refcnt: " << static_cast<size_t>(Py_REFCNT(ctx_addr)) << std::endl;
   PyObject_Print(ctx_addr, stdout, 0);
   std::cout << std::endl;
 
@@ -166,7 +149,7 @@
   int64_t* step_data_new = first_output_tensor->template MutableData<int64_t>();
   *step_data_new = ctx_index;
 
-  std::cout << std::this_thread::get_id() <<" [torch_kernel.cc] " << Node().Name() << " ctx_ptr " << ctx_addr << std::endl;
+  std::cout << std::this_thread::get_id() << " [torch_kernel.cc] " << Node().Name() << " ctx_ptr " << ctx_addr << std::endl;
   for (size_t index = 1; index < outputs_count; ++index) {
     std::cout << "PythonOp::ComputeInternal index: " << index << std::endl;
     void* forward_ret_ortvalue_addr = outputs.at(index);
@@ -179,7 +162,7 @@
     Tensor* t = forward_ret_ortvalue_ptr->GetMutable<Tensor>();
     const auto& input_shape = t->Shape();
     const auto num_dim = input_shape.NumDimensions();
-    std::cout << std::this_thread::get_id() <<" ortvalue addr:" << forward_ret_ortvalue_ptr << ", tenosr addr: " << t
+    std::cout << std::this_thread::get_id() << " ortvalue addr:" << forward_ret_ortvalue_ptr << ", tenosr addr: " << t
               << ", tensor->MutableDataRaw() addr :" << reinterpret_cast<int64_t>(t->MutableDataRaw())
               << ", num_dim: " << num_dim << std::endl;
 
@@ -190,7 +173,7 @@
     ORT_RETURN_IF_ERROR(ctx_internal->SetOutputMLValue(index, *forward_ret_ortvalue_ptr));
   }
 
-  std::cout << std::this_thread::get_id() <<" std::this_thread::get_id() in CUDA PythonOp::Compute done : " << std::this_thread::get_id() << std::endl;
+  std::cout << std::this_thread::get_id() << " std::this_thread::get_id() in CUDA PythonOp::Compute done : " << std::this_thread::get_id() << std::endl;
   return Status::OK();
 }
 
@@ -215,17 +198,7 @@
     inputs.push_back(const_cast<OrtValue*>(ctx_internal->GetInputMLValue(i)));
   }
 
-<<<<<<< HEAD
-  std::cout << "context_address_value_ptr got within PythonOpGrad::Compute:" << reinterpret_cast<void*>(ctx_ptr) << std::endl;
-  //int64_t ctx_index = onnxruntime::python::OrtTorchFunctionPool::GetInstance().RegisterContext(ctx_addr);
-=======
-  auto log_func = [&](const char* msg) {
-    std::cout << std::this_thread::get_id() <<" InvokePythonAutoGradFunc logging:" << msg << std::endl;
-    //LOGS_DEFAULT(WARNING) << msg << std::endl;
-  };
-
-  std::cout << std::this_thread::get_id() <<" context_address_value_ptr got within PythonOpGrad::Compute:" << reinterpret_cast<void*>(ctx_ptr) << std::endl;
->>>>>>> 99037e30
+  std::cout << std::this_thread::get_id() << " context_address_value_ptr got within PythonOpGrad::Compute:" << reinterpret_cast<void*>(ctx_ptr) << std::endl;
 
   std::vector<int64_t> arg_positions(inputs.size());
   for (int64_t i = 0; i < (int64_t)arg_positions.size(); ++i) {
@@ -234,15 +207,15 @@
 
   std::vector<void*> const_args{ctx_ptr};
   std::vector<int64_t> const_arg_positions{0};
-  std::cout << std::this_thread::get_id() <<" [torch_kernel.cc] ctx of " << Node().Name() << ": " << ctx_ptr << ", refcnt: " << static_cast<size_t>(Py_REFCNT(ctx_ptr)) << std::endl;
+  std::cout << std::this_thread::get_id() << " [torch_kernel.cc] ctx of " << Node().Name() << ": " << ctx_ptr << ", refcnt: " << static_cast<size_t>(Py_REFCNT(ctx_ptr)) << std::endl;
   PyObject_Print(ctx_ptr, stdout, 0);
-  std::cout << std::this_thread::get_id() <<" (ctx_ptr == Py_None) is: " << (ctx_ptr == Py_None) << std::endl;
+  std::cout << std::this_thread::get_id() << " (ctx_ptr == Py_None) is: " << (ctx_ptr == Py_None) << std::endl;
 
   std::string err;
   auto state = PyOpLibProxy::GetInstance().GetGil();
 
   void* callback = onnxruntime::python::OrtTorchFunctionPool::GetInstance().GetBackwardCore(name_);
-  PyOpLibProxy::GetInstance().Backward(callback, inputs, arg_positions, const_args, const_arg_positions, outputs);
+  PyOpLibProxy::GetInstance().Backward(callback, input_tensor_requires_grads_, inputs, arg_positions, const_args, const_arg_positions, outputs);
 
   PyOpLibProxy::GetInstance().PutGil(state);
   CUDA_RETURN_IF_ERROR(cudaDeviceSynchronize());
@@ -256,12 +229,12 @@
     Tensor* t = backward_ret_ortvalue_ptr->GetMutable<Tensor>();
     const auto& input_shape = t->Shape();
     const auto num_dim = input_shape.NumDimensions();
-    std::cout << std::this_thread::get_id() <<" ortvalue addr:" << backward_ret_ortvalue_ptr << ", tenosr addr: " << t
+    std::cout << std::this_thread::get_id() << " ortvalue addr:" << backward_ret_ortvalue_ptr << ", tenosr addr: " << t
               << ", tensor->MutableDataRaw() addr :" << reinterpret_cast<int64_t>(t->MutableDataRaw())
               << ", num_dim: " << num_dim << std::endl;
 
     for (size_t i = 0; i < num_dim; ++i) {
-      std::cout << std::this_thread::get_id() <<" CUDA PythonOpGrad::Compute shape : " << input_shape.GetDims()[i] << std::endl;
+      std::cout << std::this_thread::get_id() << " CUDA PythonOpGrad::Compute shape : " << input_shape.GetDims()[i] << std::endl;
     }
     ORT_RETURN_IF_ERROR(ctx_internal->SetOutputMLValue(index, *backward_ret_ortvalue_ptr));
   }
@@ -269,7 +242,7 @@
   // Looks when we enable this line, we will hit segementfault
   // Py_DECREF(ctx_ptr);
 
-  std::cout << std::this_thread::get_id() <<" std::this_thread::get_id() in CUDA PythonOpGrad::Compute done : " << std::this_thread::get_id()  << "[torch_kernel.cc] ctx of " << Node().Name() << ": " << ctx_ptr << ", refcnt: " << static_cast<size_t>(Py_REFCNT(ctx_ptr)) << std::endl;
+  std::cout << std::this_thread::get_id() << " std::this_thread::get_id() in CUDA PythonOpGrad::Compute done : " << std::this_thread::get_id() << "[torch_kernel.cc] ctx of " << Node().Name() << ": " << ctx_ptr << ", refcnt: " << static_cast<size_t>(Py_REFCNT(ctx_ptr)) << std::endl;
   CUDA_RETURN_IF_ERROR(cudaDeviceSynchronize());
   return Status::OK();
 }
