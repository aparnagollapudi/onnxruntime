--- conflicted
+++ resolved
@@ -106,8 +106,8 @@
   @param reachable_nodes All the nodes reachable from the 'y_node_args_'
   @returns OK if all 'x_node_args_' are reachable, else an ONNXRUNTIME INVALID_ARGUMENT status
   */
-<<<<<<< HEAD
-  Status CheckNodeArgsReachable() const;
+
+  Status CheckNodeArgsReachable(const NodeSet& reachable_nodes);
 
   /** 
   Check if node is reachable from the 'y_node_args_'
@@ -115,9 +115,6 @@
   bool IsReachable(const Node* node) const {
     return reachable_nodes_.find(node) != reachable_nodes_.end();
   }
-=======
-  Status CheckNodeArgsReachable(const NodeSet& reachable_nodes);
->>>>>>> eb0f57f0
 };
 
 }  // namespace training
